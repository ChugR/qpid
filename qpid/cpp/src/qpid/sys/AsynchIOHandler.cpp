/*
 *
 * Licensed to the Apache Software Foundation (ASF) under one
 * or more contributor license agreements.  See the NOTICE file
 * distributed with this work for additional information
 * regarding copyright ownership.  The ASF licenses this file
 * to you under the Apache License, Version 2.0 (the
 * "License"); you may not use this file except in compliance
 * with the License.  You may obtain a copy of the License at
 *
 *   http://www.apache.org/licenses/LICENSE-2.0
 *
 * Unless required by applicable law or agreed to in writing,
 * software distributed under the License is distributed on an
 * "AS IS" BASIS, WITHOUT WARRANTIES OR CONDITIONS OF ANY
 * KIND, either express or implied.  See the License for the
 * specific language governing permissions and limitations
 * under the License.
 *
 */

#include "qpid/sys/AsynchIOHandler.h"
#include "qpid/sys/AsynchIO.h"
#include "qpid/sys/Socket.h"
#include "qpid/sys/SecuritySettings.h"
#include "qpid/sys/Timer.h"
#include "qpid/framing/AMQP_HighestVersion.h"
#include "qpid/framing/ProtocolInitiation.h"
#include "qpid/log/Statement.h"

#include <boost/bind.hpp>

namespace qpid {
namespace sys {

struct ProtocolTimeoutTask : public sys::TimerTask {
    AsynchIOHandler& handler;
    std::string id;

    ProtocolTimeoutTask(const std::string& i, const Duration& timeout, AsynchIOHandler& h) :
        TimerTask(timeout, "ProtocolTimeout"),
        handler(h),
        id(i)
    {}

    void fire() {
        // If this fires it means that we didn't negotiate the connection in the timeout period
        // Schedule closing the connection for the io thread
        QPID_LOG(error, "Connection " << id << " No protocol received closing");
        handler.abort();
    }
};

AsynchIOHandler::AsynchIOHandler(const std::string& id, ConnectionCodec::Factory* f, bool isClient0, bool nodict0) :
    identifier(id),
    aio(0),
    factory(f),
    codec(0),
    readError(false),
    isClient(isClient0),
    nodict(nodict0),
    headerSent(false)
{}

AsynchIOHandler::~AsynchIOHandler() {
    if (codec)
        codec->closed();
    if (timeoutTimerTask)
        timeoutTimerTask->cancel();
    delete codec;
}

namespace {
    SecuritySettings getSecuritySettings(AsynchIO* aio, bool nodict)
    {
        SecuritySettings settings = aio->getSecuritySettings();
        settings.nodict = nodict;
        return settings;
    }
}

void AsynchIOHandler::init(qpid::sys::AsynchIO* a, qpid::sys::Timer& timer, uint32_t maxTime) {
    aio = a;

    // Start timer for this connection
    timeoutTimerTask = new ProtocolTimeoutTask(identifier, maxTime*TIME_MSEC, *this);
    timer.add(timeoutTimerTask);

    // Give connection some buffers to use
    aio->createBuffers();

    if (isClient) {
        codec = factory->create(*this, identifier, getSecuritySettings(aio, nodict));
    }
}

void AsynchIOHandler::write(const framing::ProtocolInitiation& data)
{
    QPID_LOG(debug, "SENT [" << identifier << "]: INIT(" << data << ")");
    AsynchIO::BufferBase* buff = aio->getQueuedBuffer();
    assert(buff);
    framing::Buffer out(buff->bytes, buff->byteCount);
    data.encode(out);
    buff->dataCount = data.encodedSize();
    aio->queueWrite(buff);
}

void AsynchIOHandler::abort() {
    // Don't disconnect if we're already disconnecting
    if (!readError) {
        aio->requestCallback(boost::bind(&AsynchIOHandler::eof, this, _1));
    }
    aio->queueWriteClose();
}

void AsynchIOHandler::connectionEstablished() {
    if (timeoutTimerTask) {
        timeoutTimerTask->cancel();
        timeoutTimerTask = 0;
    }
}

void AsynchIOHandler::activateOutput() {
    aio->notifyPendingWrite();
}

void AsynchIOHandler::readbuff(AsynchIO& , AsynchIO::BufferBase* buff) {
    if (readError) {
        return;
<<<<<<< HEAD
=======
    }

    // Check here for read credit
    if (readCredit.get() != InfiniteCredit) {
        if (readCredit.get() == 0) {
            // FIXME aconway 2009-10-01:  Workaround to avoid "false wakeups".
            // readbuff is sometimes called with no credit.
            // This should be fixed somewhere else to avoid such calls.
            aio->unread(buff);
            return;
        }
        // TODO In theory should be able to use an atomic operation before taking the lock
        // but in practice there seems to be an unexplained race in that case
        ScopedLock<Mutex> l(creditLock);
        if (--readCredit == 0) {
            assert(readCredit.get() >= 0);
            if (readCredit.get() == 0) {
                aio->stopReading();
            }
        }
>>>>>>> ba8cfe1b
    }

    size_t decoded = 0;
    if (codec) {                // Already initiated
        try {
            decoded = codec->decode(buff->bytes+buff->dataStart, buff->dataCount);
        }catch(const std::exception& e){
            QPID_LOG(error, e.what());
            readError = true;
            aio->queueWriteClose();
        }
    }else{
        framing::Buffer in(buff->bytes+buff->dataStart, buff->dataCount);
        framing::ProtocolInitiation protocolInit;
        if (protocolInit.decode(in)) {
            decoded = in.getPosition();

            QPID_LOG(debug, "RECV [" << identifier << "]: INIT(" << protocolInit << ")");
            try {
                codec = factory->create(protocolInit.getVersion(), *this, identifier, getSecuritySettings(aio, nodict));
                if (!codec) {
                    //TODO: may still want to revise this...
                    //send valid version header & close connection.
                    write(framing::ProtocolInitiation(framing::highestProtocolVersion));
                    readError = true;
                    aio->queueWriteClose();
                } else {
                    //read any further data that may already have been sent
                    decoded += codec->decode(buff->bytes+buff->dataStart+in.getPosition(), buff->dataCount-in.getPosition());
                }
            } catch (const std::exception& e) {
                QPID_LOG(error, e.what());
                readError = true;
                aio->queueWriteClose();
            }
        }
    }
    // TODO: unreading needs to go away, and when we can cope
    // with multiple sub-buffers in the general buffer scheme, it will
    if (decoded != size_t(buff->dataCount)) {
        // Adjust buffer for used bytes and then "unread them"
        buff->dataStart += decoded;
        buff->dataCount -= decoded;
        aio->unread(buff);
    } else {
        // Give whole buffer back to aio subsystem
        aio->queueReadBuffer(buff);
    }
}

void AsynchIOHandler::eof(AsynchIO& a) {
    disconnect(a);
    readError = true;
    aio->queueWriteClose();
}

void AsynchIOHandler::closedSocket(AsynchIO&, const Socket& s) {
    // If we closed with data still to send log a warning
    if (!aio->writeQueueEmpty()) {
        QPID_LOG(warning, "CLOSING [" << identifier << "] unsent data (probably due to client disconnect)");
    }
    delete &s;
    aio->queueForDeletion();
    delete this;
}

void AsynchIOHandler::disconnect(AsynchIO&) {
    QPID_LOG(debug, "DISCONNECTED [" << identifier << "]");
    if (codec) codec->closed();
}

// Notifications
void AsynchIOHandler::nobuffs(AsynchIO&) {
}

void AsynchIOHandler::idle(AsynchIO&){
    if (isClient && !headerSent) {
        write(framing::ProtocolInitiation(codec->getVersion()));
        headerSent = true;
        return;
    }
    if (codec == 0) return;
    if (!codec->canEncode()) {
        return;
    }
    AsynchIO::BufferBase* buff = aio->getQueuedBuffer();
    if (buff) {
        try {
            size_t encoded=codec->encode(buff->bytes, buff->byteCount);
            buff->dataCount = encoded;
            aio->queueWrite(buff);
            if (!codec->isClosed()) {
                return;
            }
        } catch (const std::exception& e) {
            QPID_LOG(error, e.what());
        }
    }
    readError = true;
    aio->queueWriteClose();
}

}} // namespace qpid::sys<|MERGE_RESOLUTION|>--- conflicted
+++ resolved
@@ -127,29 +127,6 @@
 void AsynchIOHandler::readbuff(AsynchIO& , AsynchIO::BufferBase* buff) {
     if (readError) {
         return;
-<<<<<<< HEAD
-=======
-    }
-
-    // Check here for read credit
-    if (readCredit.get() != InfiniteCredit) {
-        if (readCredit.get() == 0) {
-            // FIXME aconway 2009-10-01:  Workaround to avoid "false wakeups".
-            // readbuff is sometimes called with no credit.
-            // This should be fixed somewhere else to avoid such calls.
-            aio->unread(buff);
-            return;
-        }
-        // TODO In theory should be able to use an atomic operation before taking the lock
-        // but in practice there seems to be an unexplained race in that case
-        ScopedLock<Mutex> l(creditLock);
-        if (--readCredit == 0) {
-            assert(readCredit.get() >= 0);
-            if (readCredit.get() == 0) {
-                aio->stopReading();
-            }
-        }
->>>>>>> ba8cfe1b
     }
 
     size_t decoded = 0;
@@ -173,7 +150,7 @@
                 if (!codec) {
                     //TODO: may still want to revise this...
                     //send valid version header & close connection.
-                    write(framing::ProtocolInitiation(framing::highestProtocolVersion));
+                    write(framing::ProtocolInitiation(factory->supportedVersion()));
                     readError = true;
                     aio->queueWriteClose();
                 } else {
