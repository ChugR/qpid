/*
 *
 * Licensed to the Apache Software Foundation (ASF) under one
 * or more contributor license agreements.  See the NOTICE file
 * distributed with this work for additional information
 * regarding copyright ownership.  The ASF licenses this file
 * to you under the Apache License, Version 2.0 (the
 * "License"); you may not use this file except in compliance
 * with the License.  You may obtain a copy of the License at
 *
 *   http://www.apache.org/licenses/LICENSE-2.0
 *
 * Unless required by applicable law or agreed to in writing,
 * software distributed under the License is distributed on an
 * "AS IS" BASIS, WITHOUT WARRANTIES OR CONDITIONS OF ANY
 * KIND, either express or implied.  See the License for the
 * specific language governing permissions and limitations
 * under the License.
 *
 */
package org.apache.qpid.client;


import static org.apache.qpid.configuration.ClientProperties.DEFAULT_FLOW_CONTROL_WAIT_FAILURE;
import static org.apache.qpid.configuration.ClientProperties.DEFAULT_FLOW_CONTROL_WAIT_NOTIFY_PERIOD;
import static org.apache.qpid.configuration.ClientProperties.QPID_FLOW_CONTROL_WAIT_FAILURE;
import static org.apache.qpid.configuration.ClientProperties.QPID_FLOW_CONTROL_WAIT_NOTIFY_PERIOD;

import java.util.ArrayList;
import java.util.HashMap;
import java.util.LinkedHashMap;
import java.util.List;
import java.util.Map;
import java.util.UUID;
import java.util.concurrent.atomic.AtomicBoolean;
import java.util.concurrent.atomic.AtomicInteger;

import javax.jms.Destination;
import javax.jms.JMSException;

import org.slf4j.Logger;
import org.slf4j.LoggerFactory;

import org.apache.qpid.AMQException;
import org.apache.qpid.AMQUndeliveredException;
import org.apache.qpid.client.failover.FailoverException;
import org.apache.qpid.client.failover.FailoverNoopSupport;
import org.apache.qpid.client.failover.FailoverProtectedOperation;
import org.apache.qpid.client.failover.FailoverRetrySupport;
import org.apache.qpid.client.message.AMQMessageDelegateFactory;
import org.apache.qpid.client.message.AbstractJMSMessage;
import org.apache.qpid.client.message.MessageFactoryRegistry;
import org.apache.qpid.client.message.ReturnMessage;
import org.apache.qpid.client.message.UnprocessedMessage;
import org.apache.qpid.client.messaging.address.AddressHelper;
import org.apache.qpid.client.messaging.address.Link;
import org.apache.qpid.client.messaging.address.Node;
import org.apache.qpid.client.protocol.AMQProtocolHandler;
import org.apache.qpid.client.state.AMQState;
import org.apache.qpid.client.state.AMQStateManager;
import org.apache.qpid.client.state.listener.SpecificMethodFrameListener;
import org.apache.qpid.client.state.AMQState;
import org.apache.qpid.common.AMQPFilterTypes;
import org.apache.qpid.configuration.ClientProperties;
import org.apache.qpid.framing.*;
import org.apache.qpid.jms.Session;
import org.apache.qpid.protocol.AMQConstant;
import org.apache.qpid.protocol.AMQMethodEvent;
import org.apache.qpid.transport.TransportException;
import org.apache.qpid.util.Strings;

public class AMQSession_0_8 extends AMQSession<BasicMessageConsumer_0_8, BasicMessageProducer_0_8>
{
    /** Used for debugging. */
    private static final Logger _logger = LoggerFactory.getLogger(AMQSession.class);

    public static final String QPID_SYNC_AFTER_CLIENT_ACK = "qpid.sync_after_client.ack";

    private final boolean _syncAfterClientAck =
            Boolean.parseBoolean(System.getProperty(QPID_SYNC_AFTER_CLIENT_ACK, "true"));

    private final boolean _useLegacyQueueDepthBehaviour =
            Boolean.parseBoolean(System.getProperty(ClientProperties.QPID_USE_LEGACY_GETQUEUEDEPTH_BEHAVIOUR, "false"));

    /**
     * The period to wait while flow controlled before sending a log message confirming that the session is still
     * waiting on flow control being revoked
     */
    private final long _flowControlWaitPeriod = Long.getLong(QPID_FLOW_CONTROL_WAIT_NOTIFY_PERIOD,
                                                                 DEFAULT_FLOW_CONTROL_WAIT_NOTIFY_PERIOD);

    /**
     * The period to wait while flow controlled before declaring a failure
     */
    private final long _flowControlWaitFailure = Long.getLong(QPID_FLOW_CONTROL_WAIT_FAILURE,
                                                                  DEFAULT_FLOW_CONTROL_WAIT_FAILURE);
    private AtomicInteger _currentPrefetch = new AtomicInteger();

    /** Flow control */
    private FlowControlIndicator _flowControl = new FlowControlIndicator();
    private final AtomicBoolean _creditChanged = new AtomicBoolean();

    /**
     * Creates a new session on a connection.
     *
     * @param con                     The connection on which to create the session.
     * @param channelId               The unique identifier for the session.
     * @param transacted              Indicates whether or not the session is transactional.
     * @param acknowledgeMode         The acknowledgement mode for the session.
     * @param messageFactoryRegistry  The message factory factory for the session.
     * @param defaultPrefetchHighMark The maximum number of messages to prefetched before suspending the session.
     * @param defaultPrefetchLowMark  The number of prefetched messages at which to resume the session.
     */
    protected AMQSession_0_8(AMQConnection con, int channelId, boolean transacted, int acknowledgeMode,
                             MessageFactoryRegistry messageFactoryRegistry, int defaultPrefetchHighMark, int defaultPrefetchLowMark)
    {

        super(con,channelId,transacted,acknowledgeMode,messageFactoryRegistry,defaultPrefetchHighMark,defaultPrefetchLowMark);
        _currentPrefetch.set(0);
    }

    /**
     * Creates a new session on a connection with the default message factory factory.
     *
     * @param con                     The connection on which to create the session.
     * @param channelId               The unique identifier for the session.
     * @param transacted              Indicates whether or not the session is transactional.
     * @param acknowledgeMode         The acknowledgement mode for the session.
     * @param defaultPrefetchHigh     The maximum number of messages to prefetched before suspending the session.
     * @param defaultPrefetchLow      The number of prefetched messages at which to resume the session.
     */
    AMQSession_0_8(AMQConnection con, int channelId, boolean transacted, int acknowledgeMode, int defaultPrefetchHigh,
               int defaultPrefetchLow)
    {
        this(con, channelId, transacted, acknowledgeMode, MessageFactoryRegistry.newDefaultRegistry(), defaultPrefetchHigh,
             defaultPrefetchLow);
    }

    private ProtocolVersion getProtocolVersion()
    {
        return getProtocolHandler().getProtocolVersion();
    }

    protected void acknowledgeImpl() throws JMSException
    {
        boolean syncRequired = false;
        try
        {
            reduceCreditAfterAcknowledge();
        }
        catch (AMQException e)
        {
            throw new JMSAMQException(e);
        }
        while (true)
        {
            Long tag = getUnacknowledgedMessageTags().poll();
            if (tag == null)
            {
                break;
            }

            acknowledgeMessage(tag, false);
            syncRequired = true;
        }
        _currentPrefetch.set(0);
        try
        {
            if (syncRequired && _syncAfterClientAck)
            {
                sync();
            }
        }
        catch (AMQException a)
        {
            throw new JMSAMQException("Failed to sync after acknowledge", a);
        }
    }

    public void acknowledgeMessage(long deliveryTag, boolean multiple)
    {
        BasicAckBody body = getMethodRegistry().createBasicAckBody(deliveryTag, multiple);

        final AMQFrame ackFrame = body.generateFrame(getChannelId());

        if (_logger.isDebugEnabled())
        {
            _logger.debug("Sending ack for delivery tag " + deliveryTag + " on channel " + getChannelId());
        }

        getProtocolHandler().writeFrame(ackFrame, !isTransacted());
        getUnacknowledgedMessageTags().remove(deliveryTag);
    }

    public void sendQueueBind(final AMQShortString queueName, final AMQShortString routingKey, final FieldTable arguments,
                              final AMQShortString exchangeName, final AMQDestination destination,
                              final boolean nowait) throws AMQException, FailoverException
    {
        if (destination == null || destination.getDestSyntax() == AMQDestination.DestSyntax.BURL)
        {

            getProtocolHandler().syncWrite(getProtocolHandler().getMethodRegistry().createQueueBindBody
                    (getTicket(), queueName, exchangeName, routingKey, false, arguments).
                    generateFrame(getChannelId()), QueueBindOkBody.class);

        }
        else
        {
            // Leaving this here to ensure the public method bindQueue in AMQSession.java works as expected.
            List<AMQDestination.Binding> bindings = new ArrayList<AMQDestination.Binding>();
            bindings.addAll(destination.getNode().getBindings());

            String defaultExchange = destination.getAddressType() == AMQDestination.TOPIC_TYPE ?
                    destination.getAddressName(): "amq.topic";

            for (AMQDestination.Binding binding: bindings)
            {
                // Currently there is a bug (QPID-3317) with setting up and tearing down x-bindings for link.
                // The null check below is a way to side step that issue while fixing QPID-4146
                // Note this issue only affects producers.
                if (binding.getQueue() == null && queueName == null)
                {
                    continue;
                }
                String queue = binding.getQueue() == null?
                        queueName.asString(): binding.getQueue();

                String exchange = binding.getExchange() == null ?
                        defaultExchange :
                        binding.getExchange();

                _logger.debug("Binding queue : " + queue +
                              " exchange: " + exchange +
                              " using binding key " + binding.getBindingKey() +
                              " with args " + Strings.printMap(binding.getArgs()));
                doBind(destination, binding, queue, exchange);
            }
        }
    }

    public void sendClose(long timeout) throws AMQException, FailoverException
    {
        // we also need to check the state manager for 08/09 as the
        // _connection variable may not be updated in time by the error receiving
        // thread.
<<<<<<< HEAD
        // We can't close the session if we are already in the process of
        // closing/closed the connection.

=======
        // We can't close the session if we are alreadying in the process of
        // closing/closed the connection.
                
>>>>>>> ba8cfe1b
        if (!(getProtocolHandler().getStateManager().getCurrentState().equals(AMQState.CONNECTION_CLOSED)
            || getProtocolHandler().getStateManager().getCurrentState().equals(AMQState.CONNECTION_CLOSING)))
        {

            getProtocolHandler().closeSession(this);
            getProtocolHandler().syncWrite(getProtocolHandler().getMethodRegistry().createChannelCloseBody(AMQConstant.REPLY_SUCCESS.getCode(),
<<<<<<< HEAD
                                                                                                           new AMQShortString("JMS client closing channel"), 0, 0).generateFrame(getChannelId()),
=======
                                                                                                           new AMQShortString("JMS client closing channel"), 0, 0).generateFrame(_channelId),
>>>>>>> ba8cfe1b
                                           ChannelCloseOkBody.class, timeout);
            // When control resumes at this point, a reply will have been received that
            // indicates the broker has closed the channel successfully.
        }
    }

    public void commitImpl() throws AMQException, FailoverException, TransportException
    {
        // Acknowledge all delivered messages
        while (true)
        {
            Long tag = getDeliveredMessageTags().poll();
            if (tag == null)
            {
                break;
            }

            acknowledgeMessage(tag, false);
        }

        final AMQProtocolHandler handler = getProtocolHandler();
        reduceCreditAfterAcknowledge();
        handler.syncWrite(getProtocolHandler().getMethodRegistry().createTxCommitBody().generateFrame(getChannelId()), TxCommitOkBody.class);
        _currentPrefetch.set(0);
    }

    public void sendCreateQueue(AMQShortString name, final boolean autoDelete, final boolean durable, final boolean exclusive, final Map<String, Object> arguments) throws AMQException,
            FailoverException
    {
        FieldTable table = null;
        if(arguments != null && !arguments.isEmpty())
        {
            table = new FieldTable();
            for(Map.Entry<String, Object> entry : arguments.entrySet())
            {
                table.setObject(entry.getKey(), entry.getValue());
            }
        }
        sendQueueDeclare(name, durable, exclusive, autoDelete, table, false);
    }

    public void sendRecover() throws AMQException, FailoverException
    {
        enforceRejectBehaviourDuringRecover();
        getPrefetchedMessageTags().clear();
        getUnacknowledgedMessageTags().clear();

        if (isStrictAMQP())
        {
            // We can't use the BasicRecoverBody-OK method as it isn't part of the spec.

            BasicRecoverBody body = getMethodRegistry().createBasicRecoverBody(false);
            getAMQConnection().getProtocolHandler().writeFrame(body.generateFrame(getChannelId()));
            _logger.warn("Session Recover cannot be guaranteed with STRICT_AMQP. Messages may arrive out of order.");
        }
        else
        {
            // in Qpid the 0-8 spec was hacked to have a recover-ok method... this is bad
            // in 0-9 we used the cleaner addition of a new sync recover method with its own ok
            if(getProtocolHandler().getProtocolVersion().equals(ProtocolVersion.v8_0))
            {
                BasicRecoverBody body = getMethodRegistry().createBasicRecoverBody(false);
                getAMQConnection().getProtocolHandler().syncWrite(body.generateFrame(getChannelId()), BasicRecoverSyncOkBody.class);
            }
            else
            {
                BasicRecoverSyncBody body = getMethodRegistry().createBasicRecoverSyncBody(false);
                getAMQConnection().getProtocolHandler().syncWrite(body.generateFrame(getChannelId()), BasicRecoverSyncOkBody.class);
            }
        }
    }

    private void enforceRejectBehaviourDuringRecover()
    {
        if (_logger.isDebugEnabled())
        {
            _logger.debug("Prefetched message: _unacknowledgedMessageTags :" + getUnacknowledgedMessageTags());
        }
        ArrayList<BasicMessageConsumer_0_8> consumersToCheck = new ArrayList<BasicMessageConsumer_0_8>(getConsumers().values());
        boolean messageListenerFound = false;
        boolean serverRejectBehaviourFound = false;
        for(BasicMessageConsumer_0_8 consumer : consumersToCheck)
        {
            if (consumer.isMessageListenerSet())
            {
                messageListenerFound = true;
            }
            if (RejectBehaviour.SERVER.equals(consumer.getRejectBehaviour()))
            {
                serverRejectBehaviourFound = true;
            }
        }
        _logger.debug("about to pre-reject messages for " + consumersToCheck.size() + " consumer(s)");

        if (serverRejectBehaviourFound)
        {
            //reject(false) any messages we don't want returned again
            switch(getAcknowledgeMode())
            {
                case Session.DUPS_OK_ACKNOWLEDGE:
                case Session.AUTO_ACKNOWLEDGE:
                    if (!messageListenerFound)
                    {
                        break;
                    }
                case Session.CLIENT_ACKNOWLEDGE:
                    for(Long tag : getUnacknowledgedMessageTags())
                    {
                        rejectMessage(tag, false);
                    }
                    break;
            }
        }
    }

    public void releaseForRollback()
    {
        // Reject all the messages that have been received in this session and
        // have not yet been acknowledged. Should look to remove
        // _deliveredMessageTags and use _txRangeSet as used by 0-10.
        // Otherwise messages will be able to arrive out of order to a second
        // consumer on the queue. Whilst this is within the JMS spec it is not
        // user friendly and avoidable.
<<<<<<< HEAD
        boolean normalRejectBehaviour = true;
        for (BasicMessageConsumer_0_8 consumer : getConsumers().values())
=======
        while (true)
>>>>>>> ba8cfe1b
        {
            if(RejectBehaviour.SERVER.equals(consumer.getRejectBehaviour()))
            {
                normalRejectBehaviour = false;
                //no need to consult other consumers now, found server behaviour.
                break;
            }
        }
<<<<<<< HEAD

        while (true)
        {
            Long tag = getDeliveredMessageTags().poll();
            if (tag == null)
            {
                break;
            }

            rejectMessage(tag, normalRejectBehaviour);
        }
=======
>>>>>>> ba8cfe1b
    }

    public void rejectMessage(long deliveryTag, boolean requeue)
    {
        if ((getAcknowledgeMode() == CLIENT_ACKNOWLEDGE) || (getAcknowledgeMode() == SESSION_TRANSACTED)||
                ((getAcknowledgeMode() == AUTO_ACKNOWLEDGE || getAcknowledgeMode() == DUPS_OK_ACKNOWLEDGE ) && hasMessageListeners()))
        {
            if (_logger.isDebugEnabled())
            {
                _logger.debug("Rejecting delivery tag:" + deliveryTag + ":SessionHC:" + this.hashCode());
            }

            BasicRejectBody body = getMethodRegistry().createBasicRejectBody(deliveryTag, requeue);
            AMQFrame frame = body.generateFrame(getChannelId());

            getAMQConnection().getProtocolHandler().writeFrame(frame);
        }
    }

    public boolean isQueueBound(final AMQDestination destination) throws JMSException
    {
        return isQueueBound(destination.getExchangeName(),destination.getAMQQueueName(),destination.getAMQQueueName());
    }


    public boolean isQueueBound(final AMQShortString exchangeName, final AMQShortString queueName, final AMQShortString routingKey)
            throws JMSException
    {
        try
        {
            AMQMethodEvent response = new FailoverRetrySupport<AMQMethodEvent, AMQException>(
                    new FailoverProtectedOperation<AMQMethodEvent, AMQException>()
                    {
                        public AMQMethodEvent execute() throws AMQException, FailoverException
                        {
                            return sendExchangeBound(exchangeName, routingKey, queueName);

                        }
                    }, getAMQConnection()).execute();

            // Extract and return the response code from the query.
            ExchangeBoundOkBody responseBody = (ExchangeBoundOkBody) response.getMethod();

            return (responseBody.getReplyCode() == 0);
        }
        catch (AMQException e)
        {
            throw new JMSAMQException("Queue bound query failed: " + e.getMessage(), e);
        }
    }

    /**
     * Checks if a particular queue is bound to an exchange with a given key.
     *
     * Returns false if not connected to a Qpid broker which supports the necessary AMQP extension.
     */
    @Override
    protected boolean isBound(final AMQShortString exchangeName, final AMQShortString queueName, final AMQShortString routingKey)
            throws AMQException
    {
        if(!getAMQConnection().getDelegate().supportsIsBound())
        {
            return false;
        }

        AMQMethodEvent response = new FailoverNoopSupport<AMQMethodEvent, AMQException>(
                new FailoverProtectedOperation<AMQMethodEvent, AMQException>()
                {
                    public AMQMethodEvent execute() throws AMQException, FailoverException
                    {
                        return sendExchangeBound(exchangeName, routingKey, queueName);

                    }
                }, getAMQConnection()).execute();

        // Extract and return the response code from the query.
        ExchangeBoundOkBody responseBody = (ExchangeBoundOkBody) response.getMethod();

        return (responseBody.getReplyCode() == 0);
    }


    protected boolean exchangeExists(final AMQShortString exchangeName)
            throws AMQException
    {
        if(!getAMQConnection().getDelegate().supportsIsBound())
        {
            return false;
        }

        AMQMethodEvent response = new FailoverNoopSupport<AMQMethodEvent, AMQException>(
                new FailoverProtectedOperation<AMQMethodEvent, AMQException>()
                {
                    public AMQMethodEvent execute() throws AMQException, FailoverException
                    {
                        return sendExchangeBound(exchangeName, null, null);

                    }
                }, getAMQConnection()).execute();

        // Extract and return the response code from the query.
        ExchangeBoundOkBody responseBody = (ExchangeBoundOkBody) response.getMethod();

        // valid if no issues, or just no bindings
        return (responseBody.getReplyCode() == 0 || responseBody.getReplyCode() == 3);
    }

    private AMQMethodEvent sendExchangeBound(AMQShortString exchangeName,
                                             AMQShortString routingKey,
                                             AMQShortString queueName) throws AMQException, FailoverException
    {
        AMQFrame boundFrame = getProtocolHandler().getMethodRegistry().createExchangeBoundBody
                                (exchangeName, routingKey, queueName).generateFrame(getChannelId());

        return getProtocolHandler().syncWrite(boundFrame, ExchangeBoundOkBody.class);
    }

    @Override
    public void sendConsume(BasicMessageConsumer_0_8 consumer,
                                      AMQShortString queueName,
                                      boolean nowait,
                                      int tag) throws AMQException, FailoverException
    {
        queueName = preprocessAddressTopic(consumer, queueName);

        AMQDestination destination = consumer.getDestination();

        Map<String, Object> arguments = FieldTable.convertToMap(consumer.getArguments());

        Link link = destination.getLink();
        if (link != null && link.getSubscription() != null && link.getSubscription().getArgs() != null)
        {
            arguments.putAll(link.getSubscription().getArgs());
        }

        BasicConsumeBody body = getMethodRegistry().createBasicConsumeBody(getTicket(),
                                                                           queueName,
                                                                           new AMQShortString(String.valueOf(tag)),
                                                                           consumer.isNoLocal(),
                                                                           consumer.getAcknowledgeMode() == Session.NO_ACKNOWLEDGE,
                                                                           consumer.isExclusive(),
                                                                           nowait,
                                                                           FieldTable.convertToFieldTable(arguments));


        AMQFrame jmsConsume = body.generateFrame(getChannelId());

        if (nowait)
        {
            getProtocolHandler().writeFrame(jmsConsume);
        }
        else
        {
            getProtocolHandler().syncWrite(jmsConsume, BasicConsumeOkBody.class);
        }
    }

    @Override
    void createSubscriptionQueue(AMQDestination dest, boolean noLocal, String messageSelector) throws AMQException
    {
        final Link link = dest.getLink();
        final String queueName ;

        if (dest.getQueueName() == null)
        {
            queueName = link.getName() == null ? "TempQueue" + UUID.randomUUID() : link.getName();
            dest.setQueueName(new AMQShortString(queueName));
        }
        else
        {
            queueName = dest.getQueueName();
        }

        final Link.SubscriptionQueue queueProps = link.getSubscriptionQueue();
        final Map<String,Object> arguments = queueProps.getDeclareArgs();
        if (!arguments.containsKey((AddressHelper.NO_LOCAL)))
        {
            arguments.put(AddressHelper.NO_LOCAL, noLocal);
        }

        if (link.isDurable() && queueName.startsWith("TempQueue"))
        {
            throw new AMQException("You cannot mark a subscription queue as durable without providing a name for the link.");
        }

        (new FailoverNoopSupport<Void, AMQException>(
                new FailoverProtectedOperation<Void, AMQException>()
                {
                    public Void execute() throws AMQException, FailoverException
                    {

                        // not setting alternate exchange
                        sendQueueDeclare(AMQShortString.valueOf(queueName),
                                         link.isDurable(),
                                         queueProps.isExclusive(),
                                         queueProps.isAutoDelete(),
                                         FieldTable.convertToFieldTable(arguments),
                                         false);

                        return null;
                    }
                }, getAMQConnection())).execute();


        Map<String,Object> bindingArguments = new HashMap<String, Object>();
        bindingArguments.put(AMQPFilterTypes.JMS_SELECTOR.getValue().toString(), messageSelector == null ? "" : messageSelector);

        final AMQDestination.Binding binding = new AMQDestination.Binding(dest.getAddressName(), queueName, dest.getSubject(), bindingArguments);
        doBind(dest, binding, queueName, dest.getAddressName());

    }

    @Override
    public void sendExchangeDeclare(final AMQShortString name, final AMQShortString type, final boolean nowait,
            boolean durable, boolean autoDelete, boolean internal) throws AMQException, FailoverException
    {
        //The 'noWait' parameter is only used on the 0-10 path, it is ignored on the 0-8/0-9/0-9-1 path

        ExchangeDeclareBody body = getMethodRegistry().createExchangeDeclareBody(getTicket(),name,type,
                                                                                 name.toString().startsWith("amq."),
                                                                                 durable, autoDelete, internal, false, null);
        AMQFrame exchangeDeclare = body.generateFrame(getChannelId());

        getProtocolHandler().syncWrite(exchangeDeclare, ExchangeDeclareOkBody.class);
    }

    @Override
    public void sendExchangeDeclare(final AMQShortString name, final AMQShortString type, final boolean nowait,
                                    boolean durable, boolean autoDelete, FieldTable arguments, final boolean passive) throws AMQException, FailoverException
    {
        //The 'noWait' parameter is only used on the 0-10 path, it is ignored on the 0-8/0-9/0-9-1 path

        MethodRegistry methodRegistry = getMethodRegistry();
        ExchangeDeclareBody body = methodRegistry.createExchangeDeclareBody(getTicket(),
                                                                            name,
                                                                            type,
                                                                            passive || name.toString().startsWith("amq."),
                                                                            durable,
                                                                            autoDelete,
                                                                            false,
                                                                            false,
                                                                            arguments);
        AMQFrame exchangeDeclare = body.generateFrame(getChannelId());

        getProtocolHandler().syncWrite(exchangeDeclare, ExchangeDeclareOkBody.class);
    }

    public void sendExchangeDelete(final String name) throws AMQException, FailoverException
    {
        ExchangeDeleteBody body =
                getMethodRegistry().createExchangeDeleteBody(getTicket(),AMQShortString.valueOf(name),false, false);
        AMQFrame exchangeDeclare = body.generateFrame(getChannelId());

        getProtocolHandler().syncWrite(exchangeDeclare, ExchangeDeclareOkBody.class);
    }

    private void sendQueueDeclare(final AMQDestination amqd, boolean passive) throws AMQException, FailoverException
    {
        AMQShortString queueName = amqd.getAMQQueueName();
        boolean durable = amqd.isDurable();
        boolean exclusive = amqd.isExclusive();
        boolean autoDelete = amqd.isAutoDelete();
        FieldTable arguments = null;
        sendQueueDeclare(queueName, durable, exclusive, autoDelete, arguments, passive);
    }

    private void sendQueueDeclare(final AMQShortString queueName,
                                  final boolean durable,
                                  final boolean exclusive,
                                  final boolean autoDelete, final FieldTable arguments, final boolean passive)
            throws AMQException, FailoverException
    {
        QueueDeclareBody body =
                getMethodRegistry().createQueueDeclareBody(getTicket(),
                                                           queueName,
                                                           passive,
                                                           durable,
                                                           exclusive,
                                                           autoDelete,
                                                           false,
                                                           arguments);

        AMQFrame queueDeclare = body.generateFrame(getChannelId());

        getProtocolHandler().syncWrite(queueDeclare, QueueDeclareOkBody.class);
    }

    @Override
    protected AMQShortString declareQueue(final AMQDestination amqd, final boolean noLocal,
                                          final boolean nowait, final boolean passive) throws AMQException
    {
        //The 'noWait' parameter is only used on the 0-10 path, it is ignored on the 0-8/0-9/0-9-1 path

        final AMQProtocolHandler protocolHandler = getProtocolHandler();
        return new FailoverNoopSupport<AMQShortString, AMQException>(
                new FailoverProtectedOperation<AMQShortString, AMQException>()
                {
                    public AMQShortString execute() throws AMQException, FailoverException
                    {
                        // Generate the queue name if the destination indicates that a client generated name is to be used.
                        if (amqd.isNameRequired())
                        {
                            amqd.setQueueName(protocolHandler.generateQueueName());
                        }

                        sendQueueDeclare(amqd, passive);

                        return amqd.getAMQQueueName();
                    }
                }, getAMQConnection()).execute();
    }

    public void sendQueueDelete(final AMQShortString queueName) throws AMQException, FailoverException
    {
        QueueDeleteBody body = getMethodRegistry().createQueueDeleteBody(getTicket(),
                                                                         queueName,
                                                                         false,
                                                                         false,
                                                                         true);
        AMQFrame queueDeleteFrame = body.generateFrame(getChannelId());

        getProtocolHandler().syncWrite(queueDeleteFrame, QueueDeleteOkBody.class);
    }

    public void sendSuspendChannel(boolean suspend) throws AMQException, FailoverException
    {
        ChannelFlowBody body = getMethodRegistry().createChannelFlowBody(!suspend);
        AMQFrame channelFlowFrame = body.generateFrame(getChannelId());
        getAMQConnection().getProtocolHandler().syncWrite(channelFlowFrame, ChannelFlowOkBody.class);
    }

    public BasicMessageConsumer_0_8 createMessageConsumer(final AMQDestination destination, final int prefetchHigh,
            final int prefetchLow, final boolean noLocal, final boolean exclusive, String messageSelector, final FieldTable arguments,
            final boolean noConsume, final boolean autoClose)  throws JMSException
    {
       return new BasicMessageConsumer_0_8(getChannelId(), getAMQConnection(), destination, messageSelector, noLocal,
               getMessageFactoryRegistry(),this, arguments, prefetchHigh, prefetchLow,
                                 exclusive, getAcknowledgeMode(), noConsume, autoClose);
    }


    public BasicMessageProducer_0_8 createMessageProducer(final Destination destination, final Boolean mandatory,
            final Boolean immediate, long producerId) throws JMSException
    {
       try
       {
           return new BasicMessageProducer_0_8(getAMQConnection(), (AMQDestination) destination, isTransacted(), getChannelId(),
                                 this, getProtocolHandler(), producerId, immediate, mandatory);
       }
       catch (AMQException e)
       {
           JMSException ex = new JMSException("Error creating producer");
           ex.initCause(e);
           ex.setLinkedException(e);

           throw ex;
       }
    }


    @Override public void messageReceived(UnprocessedMessage message)
    {

        if (message instanceof ReturnMessage)
        {
            // Return of the bounced message.
            returnBouncedMessage((ReturnMessage) message);
        }
        else
        {
            super.messageReceived(message);
        }
    }

    private void returnBouncedMessage(final ReturnMessage msg)
    {
        getAMQConnection().performConnectionTask(new Runnable()
        {
            public void run()
            {
                try
                {
                    // Bounced message is processed here, away from the mina thread
                    AbstractJMSMessage bouncedMessage =
                            getMessageFactoryRegistry().createMessage(0, false, msg.getExchange(),
                                    msg.getRoutingKey(), msg.getContentHeader(), msg.getBodies(), _queueDestinationCache,
                                    _topicDestinationCache, AMQDestination.UNKNOWN_TYPE);
                    AMQConstant errorCode = AMQConstant.getConstant(msg.getReplyCode());
                    AMQShortString reason = msg.getReplyText();
                    _logger.debug("Message returned with error code " + errorCode + " (" + reason + ")");

                    // @TODO should this be moved to an exception handler of sorts. Somewhere errors are converted to correct execeptions.
                    if (errorCode == AMQConstant.NO_CONSUMERS)
                    {
                        getAMQConnection().exceptionReceived(new AMQNoConsumersException("Error: " + reason, bouncedMessage, null));
                    } else if (errorCode == AMQConstant.NO_ROUTE)
                    {
                        getAMQConnection().exceptionReceived(new AMQNoRouteException("Error: " + reason, bouncedMessage, null));
                    } else
                    {
                        getAMQConnection().exceptionReceived(
                                new AMQUndeliveredException(errorCode, "Error: " + reason, bouncedMessage, null));
                    }

                } catch (Exception e)
                {
                    _logger.error(
                            "Caught exception trying to raise undelivered message exception (dump follows) - ignoring...",
                            e);
                }
            }
        });
    }




    public void sendRollback() throws AMQException, FailoverException
    {
        TxRollbackBody body = getMethodRegistry().createTxRollbackBody();
        AMQFrame frame = body.generateFrame(getChannelId());
        getProtocolHandler().syncWrite(frame, TxRollbackOkBody.class);
    }

    public void setPrefetchLimits(final int messagePrefetch, final long sizePrefetch)
            throws AMQException, FailoverException
    {
        _currentPrefetch.set(0);
        BasicQosBody basicQosBody = getProtocolHandler().getMethodRegistry().createBasicQosBody(sizePrefetch, messagePrefetch, false);

        // todo send low water mark when protocol allows.
        // todo Be aware of possible changes to parameter order as versions change.
        getProtocolHandler().syncWrite(basicQosBody.generateFrame(getChannelId()), BasicQosOkBody.class);

    }



    protected boolean ensureCreditForReceive() throws AMQException
    {
        return new FailoverNoopSupport<>(
                new FailoverProtectedOperation<Boolean, AMQException>()
                {
                    public Boolean execute() throws AMQException, FailoverException
                    {
                        int currentPrefetch = _currentPrefetch.get();
                        if (currentPrefetch >= getPrefetch())
                        {
                            BasicQosBody basicQosBody = getProtocolHandler().getMethodRegistry()
                                    .createBasicQosBody(0, currentPrefetch + 1, false);

                            getProtocolHandler().syncWrite(basicQosBody.generateFrame(getChannelId()),
                                                           BasicQosOkBody.class);
                            _creditChanged.set(true);
                            return true;
                        }
                        else
                        {
                            return false;
                        }
                    }
                }, getProtocolHandler().getConnection()).execute();

    }

    protected void reduceCreditAfterAcknowledge() throws AMQException
    {
        int acknowledgeMode = getAcknowledgeMode();
        boolean manageCredit = acknowledgeMode == javax.jms.Session.CLIENT_ACKNOWLEDGE || acknowledgeMode == javax.jms.Session.SESSION_TRANSACTED;

        if(manageCredit && _creditChanged.compareAndSet(true,false))
        {
            new FailoverNoopSupport<>(
                    new FailoverProtectedOperation<Void, AMQException>()
                    {
                        public Void execute() throws AMQException, FailoverException
                        {
                            BasicQosBody basicQosBody =
                                    getProtocolHandler().getMethodRegistry()
                                            .createBasicQosBody(0, getPrefetch(), false);

                            getProtocolHandler().syncWrite(basicQosBody.generateFrame(getChannelId()),
                                                           BasicQosOkBody.class);
                            return null;
                        }
                    }, getProtocolHandler().getConnection()).execute();
        }
    }

    protected void updateCurrentPrefetch(int delta)
    {
        _currentPrefetch.addAndGet(delta);
    }



    public DestinationCache<AMQQueue> getQueueDestinationCache()
    {
        return _queueDestinationCache;
    }

    public DestinationCache<AMQTopic> getTopicDestinationCache()
    {
        return _topicDestinationCache;
    }

    class QueueDeclareOkHandler extends SpecificMethodFrameListener
    {

        private long _messageCount;
        private long _consumerCount;

        public QueueDeclareOkHandler()
        {
            super(getChannelId(), QueueDeclareOkBody.class);
        }

        public boolean processMethod(int channelId, AMQMethodBody frame) //throws AMQException
        {
            boolean matches = super.processMethod(channelId, frame);
            if (matches)
            {
                QueueDeclareOkBody declareOk = (QueueDeclareOkBody) frame;
                _messageCount = declareOk.getMessageCount();
                _consumerCount = declareOk.getConsumerCount();
            }
            return matches;
        }

        public long getMessageCount()
        {
            return _messageCount;
        }

        public long getConsumerCount()
        {
            return _consumerCount;
        }
    }

    protected Long requestQueueDepth(AMQDestination amqd, boolean sync) throws AMQException, FailoverException
    {

        if(_useLegacyQueueDepthBehaviour || isBound(null, amqd.getAMQQueueName(), null))
        {
            AMQFrame queueDeclare =
                    getMethodRegistry().createQueueDeclareBody(getTicket(),
                                                               amqd.getAMQQueueName(),
                                                               true,
                                                               amqd.isDurable(),
                                                               amqd.isExclusive(),
                                                               amqd.isAutoDelete(),
                                                               false,
                                                               null).generateFrame(getChannelId());
            QueueDeclareOkHandler okHandler = new QueueDeclareOkHandler();
            getProtocolHandler().writeCommandFrameAndWaitForReply(queueDeclare, okHandler);
            return okHandler.getMessageCount();
        }
        else
        {
            return 0l;
        }
    }

    protected boolean tagLE(long tag1, long tag2)
    {
        return tag1 <= tag2;
    }

    protected boolean updateRollbackMark(long currentMark, long deliveryTag)
    {
        return false;
    }

    public AMQMessageDelegateFactory getMessageDelegateFactory()
    {
        return AMQMessageDelegateFactory.FACTORY_0_8;
    }

    public void sync() throws AMQException
    {
        declareExchange(new AMQShortString("amq.direct"), new AMQShortString("direct"), false);
    }

    @Override
    public void resolveAddress(final AMQDestination dest, final boolean isConsumer, final boolean noLocal)
            throws AMQException
    {
        if(!isAddrSyntaxSupported())
        {
            throw new UnsupportedAddressSyntaxException(dest);
        }
        super.resolveAddress(dest, isConsumer, noLocal);
    }

    private boolean isAddrSyntaxSupported()
    {
        return ((AMQConnectionDelegate_8_0)(getAMQConnection().getDelegate())).isAddrSyntaxSupported();
    }

    public int resolveAddressType(AMQDestination dest) throws AMQException
    {
        int type = dest.getAddressType();
        String name = dest.getAddressName();
        if (type != AMQDestination.UNKNOWN_TYPE)
        {
            return type;
        }
        else
        {
            boolean isExchange = exchangeExists(AMQShortString.valueOf(name));
            boolean isQueue = isBound(null,AMQShortString.valueOf(name), null);

            if (!isExchange && !isQueue)
            {
                type = dest instanceof AMQTopic ? AMQDestination.TOPIC_TYPE : AMQDestination.QUEUE_TYPE;
            }
            else if (!isExchange)
            {
                //name refers to a queue
                type = AMQDestination.QUEUE_TYPE;
            }
            else if (!isQueue)
            {
                //name refers to an exchange
                type = AMQDestination.TOPIC_TYPE;
            }
            else
            {
                //both a queue and exchange exist for that name
                throw new AMQException("Ambiguous address, please specify queue or topic as node type");
            }
            dest.setAddressType(type);
            return type;
        }
    }

    protected void handleQueueNodeCreation(final AMQDestination dest, boolean noLocal) throws AMQException
    {
        final Node node = dest.getNode();
        final Map<String,Object> arguments = node.getDeclareArgs();
        if (!arguments.containsKey((AddressHelper.NO_LOCAL)))
        {
            arguments.put(AddressHelper.NO_LOCAL, noLocal);
        }
        String altExchange = node.getAlternateExchange();
        if(altExchange != null && !"".equals(altExchange))
        {
            arguments.put("alternateExchange", altExchange);
        }

        (new FailoverNoopSupport<Void, AMQException>(
                new FailoverProtectedOperation<Void, AMQException>()
                {
                    public Void execute() throws AMQException, FailoverException
                    {

                        sendQueueDeclare(AMQShortString.valueOf(dest.getAddressName()),
                                         node.isDurable(),
                                         node.isExclusive(),
                                         node.isAutoDelete(),
                                         FieldTable.convertToFieldTable(arguments),
                                         false);

                        return null;
                    }
                }, getAMQConnection())).execute();


        createBindings(dest, dest.getNode().getBindings());
        sync();
    }

    void handleExchangeNodeCreation(AMQDestination dest) throws AMQException
    {
        Node node = dest.getNode();
        String altExchange = dest.getNode().getAlternateExchange();
        Map<String, Object> arguments = node.getDeclareArgs();

        if(altExchange != null && !"".equals(altExchange))
        {
            arguments.put("alternateExchange", altExchange);
        }

        // can't set alt. exchange
        declareExchange(AMQShortString.valueOf(dest.getAddressName()),
                        AMQShortString.valueOf(node.getExchangeType()),
                        false,
                        node.isDurable(),
                        node.isAutoDelete(),
                        FieldTable.convertToFieldTable(arguments), false);

        // If bindings are specified without a queue name and is called by the producer,
        // the broker will send an exception as expected.
        createBindings(dest, dest.getNode().getBindings());
        sync();
    }


    protected void doBind(final AMQDestination dest,
                        final AMQDestination.Binding binding,
                        final String queue,
                        final String exchange) throws AMQException
    {
        final String bindingKey = binding.getBindingKey() == null ? queue : binding.getBindingKey();

        new FailoverNoopSupport<Object, AMQException>(new FailoverProtectedOperation<Object, AMQException>()
        {
            public Object execute() throws AMQException, FailoverException
            {


                MethodRegistry methodRegistry = getProtocolHandler().getMethodRegistry();
                QueueBindBody queueBindBody =
                        methodRegistry.createQueueBindBody(getTicket(),
                                                           AMQShortString.valueOf(queue),
                                                           AMQShortString.valueOf(exchange),
                                                           AMQShortString.valueOf(bindingKey),
                                                           false,
                                                           FieldTable.convertToFieldTable(binding.getArgs()));

                getProtocolHandler().syncWrite(queueBindBody.
                generateFrame(getChannelId()), QueueBindOkBody.class);
                return null;
            }
        }, getAMQConnection()).execute();

    }


    protected void doUnbind(final AMQDestination.Binding binding,
                            final String queue,
                            final String exchange) throws AMQException
    {
        new FailoverNoopSupport<Object, AMQException>(new FailoverProtectedOperation<Object, AMQException>()
        {
            public Object execute() throws AMQException, FailoverException
            {

                if (isBound(null, AMQShortString.valueOf(queue), null))
                {

                    if(ProtocolVersion.v8_0.equals(getProtocolVersion()))
                    {
                        throw new AMQException(AMQConstant.NOT_IMPLEMENTED, "Cannot unbind a queue in AMQP 0-8");
                    }

                    MethodRegistry methodRegistry = getProtocolHandler().getMethodRegistry();

                    String bindingKey = binding.getBindingKey() == null ? queue : binding.getBindingKey();

                    AMQMethodBody body = methodRegistry.createQueueUnbindBody(getTicket(),
                                                                        AMQShortString.valueOf(queue),
                                                                        AMQShortString.valueOf(exchange),
                                                                        AMQShortString.valueOf(bindingKey),
                                                                        null);

                    getProtocolHandler().syncWrite(body.generateFrame(getChannelId()), QueueUnbindOkBody.class);
                    return null;
                }
                else
                {
                    return null;
                }
            }
        }, getAMQConnection()).execute();
    }

    public boolean isQueueExist(AMQDestination dest, boolean assertNode) throws AMQException
    {
        Node node = dest.getNode();
        return isQueueExist(dest.getAddressName(), assertNode,
                            node.isDurable(), node.isAutoDelete(),
                            node.isExclusive(), node.getDeclareArgs());
    }

    public boolean isQueueExist(final String queueName, boolean assertNode,
                                final boolean durable, final boolean autoDelete,
                                final boolean exclusive, final Map<String, Object> args) throws AMQException
    {
        boolean match = isBound(null,AMQShortString.valueOf(queueName), null);

        if (assertNode)
        {
            if(!match)
            {
                throw new AMQException("Assert failed for queue : " + queueName  +". Queue does not exist." );

            }
            else
            {

                new FailoverNoopSupport<Void, AMQException>(
                        new FailoverProtectedOperation<Void, AMQException>()
                        {
                            public Void execute() throws AMQException, FailoverException
                            {

                                sendQueueDeclare(AMQShortString.valueOf(queueName),
                                                 durable,
                                                 exclusive,
                                                 autoDelete,
                                                 FieldTable.convertToFieldTable(args),
                                                 true);

                                return null;
                            }
                        }, getAMQConnection());

            }
        }


        return match;
    }

    public boolean isExchangeExist(AMQDestination dest,boolean assertNode) throws AMQException
    {
        boolean match = exchangeExists(AMQShortString.valueOf(dest.getAddressName()));

        Node node = dest.getNode();

        if (match)
        {
            if (assertNode)
            {

                declareExchange(AMQShortString.valueOf(dest.getAddressName()),
                                AMQShortString.valueOf(node.getExchangeType()),
                                false,
                                node.isDurable(),
                                node.isAutoDelete(),
                                FieldTable.convertToFieldTable(node.getDeclareArgs()), true);

            }
            else
            {
                // TODO - some way to determine the exchange type
            /*
                _logger.debug("Setting Exchange type " + result.getType());
                node.setExchangeType(result.getType());
                dest.setExchangeClass(new AMQShortString(result.getType()));
             */

            }
        }

        if (assertNode)
        {
            if (!match)
            {
                throw new AMQException("Assert failed for address : " + dest  +". Exchange not found.");
            }
        }

        return match;
    }

    @Override
    void handleNodeDelete(final AMQDestination dest) throws AMQException
    {
        if (AMQDestination.TOPIC_TYPE == dest.getAddressType())
        {
            if (isExchangeExist(dest,false))
            {

                new FailoverNoopSupport<Object, AMQException>(new FailoverProtectedOperation<Object, AMQException>()
                {
                    public Object execute() throws AMQException, FailoverException
                    {
                        sendExchangeDelete(dest.getAddressName());
                        return null;
                    }
                }, getAMQConnection()).execute();
                dest.setAddressResolved(0);
            }
        }
        else
        {
            if (isQueueExist(dest,false))
            {

                new FailoverNoopSupport<Object, AMQException>(new FailoverProtectedOperation<Object, AMQException>()
                {
                    public Object execute() throws AMQException, FailoverException
                    {
                        sendQueueDelete(AMQShortString.valueOf(dest.getAddressName()));
                        return null;
                    }
                }, getAMQConnection()).execute();
                dest.setAddressResolved(0);
            }
        }
    }

    @Override
    void handleLinkDelete(AMQDestination dest) throws AMQException
    {
        // We need to destroy link bindings
        String defaultExchangeForBinding = dest.getAddressType() == AMQDestination.TOPIC_TYPE ? dest
                .getAddressName() : "amq.topic";

        String defaultQueueName = null;
        if (AMQDestination.QUEUE_TYPE == dest.getAddressType())
        {
            defaultQueueName = dest.getQueueName();
        }
        else
        {
            defaultQueueName = dest.getLink().getName() != null ? dest.getLink().getName() : dest.getQueueName();
        }

        for (AMQDestination.Binding binding: dest.getLink().getBindings())
        {
            String queue = binding.getQueue() == null?
                    defaultQueueName: binding.getQueue();

            String exchange = binding.getExchange() == null ?
                    defaultExchangeForBinding :
                    binding.getExchange();

            if (_logger.isDebugEnabled())
            {
                _logger.debug("Unbinding queue : " + queue +
                              " exchange: " + exchange +
                              " using binding key " + binding.getBindingKey() +
                              " with args " + Strings.printMap(binding.getArgs()));
            }
            doUnbind(binding, queue, exchange);
        }
    }


    void deleteSubscriptionQueue(final AMQDestination dest) throws AMQException
    {
        // We need to delete the subscription queue.
        if (dest.getAddressType() == AMQDestination.TOPIC_TYPE &&
            dest.getLink().getSubscriptionQueue().isExclusive() &&
            isQueueExist(dest.getQueueName(), false, false, false, false, null))
        {
            (new FailoverNoopSupport<Void, AMQException>(
                    new FailoverProtectedOperation<Void, AMQException>()
                    {
                        public Void execute() throws AMQException, FailoverException
                        {

                            sendQueueDelete(AMQShortString.valueOf(dest.getQueueName()));
                            return null;
                        }
                    }, getAMQConnection())).execute();

        }
    }

    protected void flushAcknowledgments()
    {

    }

    @Override
    protected void deleteTemporaryDestination(final TemporaryDestination amqQueue)
            throws JMSException
    {
        // Currently TemporaryDestination is set to be auto-delete which, for 0-8..0-9-1, means that the queue will be deleted
        // by the server when there are no more subscriptions to that queue/topic (rather than when the client disconnects).
        // This is not quite right for JMSCompliance as the queue/topic should remain until the connection closes, or the
        // client explicitly deletes it.

        /* intentional no-op */
    }

    public boolean isQueueBound(String exchangeName, String queueName,
            String bindingKey, Map<String, Object> args) throws JMSException
    {
        return isQueueBound(exchangeName == null ? null : new AMQShortString(exchangeName),
                            queueName == null ? null : new AMQShortString(queueName),
                            bindingKey == null ? null : new AMQShortString(bindingKey));
    }

    private AMQProtocolHandler getProtocolHandler()
    {
        return getAMQConnection().getProtocolHandler();
    }

    public MethodRegistry getMethodRegistry()
    {
        MethodRegistry methodRegistry = getProtocolHandler().getMethodRegistry();
        return methodRegistry;
    }

    public AMQException getLastException()
    {
        // if the Connection has closed then we should throw any exception that
        // has occurred that we were not waiting for
        AMQStateManager manager = getProtocolHandler().getStateManager();

        Exception e = manager.getLastException();
        if (manager.getCurrentState().equals(AMQState.CONNECTION_CLOSED)
                && e != null)
        {
            if (e instanceof AMQException)
            {
                return (AMQException) e;
            }
            else
            {
                AMQException amqe = new AMQException(AMQConstant
                        .getConstant(AMQConstant.INTERNAL_ERROR.getCode()),
                        e.getMessage(), e.getCause());
                return amqe;
            }
        }
        else
        {
            return null;
        }
    }

    public boolean isFlowBlocked()
    {
        synchronized (_flowControl)
        {
            return !_flowControl.getFlowControl();
        }
    }

    public void setFlowControl(final boolean active)
    {
        _flowControl.setFlowControl(active);
        if (_logger.isInfoEnabled())
        {
            _logger.info("Broker enforced flow control " + (active ? "no longer in effect" : "has been enforced"));
        }
    }

    void checkFlowControl() throws InterruptedException, JMSException
    {
        long expiryTime = 0L;
        synchronized (_flowControl)
        {
            while (!_flowControl.getFlowControl() &&
                   (expiryTime == 0L ? (expiryTime = System.currentTimeMillis() + _flowControlWaitFailure)
                                     : expiryTime) >= System.currentTimeMillis() )
            {

                _flowControl.wait(_flowControlWaitPeriod);
                if (_logger.isInfoEnabled())
                {
                    _logger.info("Message send delayed by " + (System.currentTimeMillis() + _flowControlWaitFailure - expiryTime)/1000 + "s due to broker enforced flow control");
                }
            }
            if(!_flowControl.getFlowControl())
            {
                _logger.error("Message send failed due to timeout waiting on broker enforced flow control");
                throw new JMSException("Unable to send message for " + _flowControlWaitFailure /1000 + " seconds due to broker enforced flow control");
            }
        }
    }



    public abstract static class DestinationCache<T extends AMQDestination>
    {
        private final Map<AMQShortString, Map<AMQShortString, T>> cache = new HashMap<AMQShortString, Map<AMQShortString, T>>();

        public T getDestination(AMQShortString exchangeName, AMQShortString routingKey)
        {
            Map<AMQShortString, T> routingMap = cache.get(exchangeName);
            if(routingMap == null)
            {
                routingMap = new LinkedHashMap<AMQShortString, T>()
                {

                    protected boolean removeEldestEntry(Map.Entry<AMQShortString, T> eldest)
                    {
                        return size() >= 200;
                    }
                };
                cache.put(exchangeName,routingMap);
            }
            T destination = routingMap.get(routingKey);
            if(destination == null)
            {
                destination = newDestination(exchangeName, routingKey);
                routingMap.put(routingKey,destination);
            }
            return destination;
        }

        protected abstract T newDestination(AMQShortString exchangeName, AMQShortString routingKey);
    }

    private static class TopicDestinationCache extends DestinationCache<AMQTopic>
    {
        protected AMQTopic newDestination(AMQShortString exchangeName, AMQShortString routingKey)
        {
            return new AMQTopic(exchangeName, routingKey, null);
        }
    }

    private static class QueueDestinationCache extends DestinationCache<AMQQueue>
    {
        protected AMQQueue newDestination(AMQShortString exchangeName, AMQShortString routingKey)
        {
            return new AMQQueue(exchangeName, routingKey, routingKey);
        }
    }

    private static final class FlowControlIndicator
    {
        private volatile boolean _flowControl = true;

        public synchronized void setFlowControl(boolean flowControl)
        {
            _flowControl = flowControl;
            notify();
        }

        public boolean getFlowControl()
        {
            return _flowControl;
        }
    }

    private final TopicDestinationCache _topicDestinationCache = new TopicDestinationCache();
    private final QueueDestinationCache _queueDestinationCache = new QueueDestinationCache();

}<|MERGE_RESOLUTION|>--- conflicted
+++ resolved
@@ -59,7 +59,6 @@
 import org.apache.qpid.client.state.AMQState;
 import org.apache.qpid.client.state.AMQStateManager;
 import org.apache.qpid.client.state.listener.SpecificMethodFrameListener;
-import org.apache.qpid.client.state.AMQState;
 import org.apache.qpid.common.AMQPFilterTypes;
 import org.apache.qpid.configuration.ClientProperties;
 import org.apache.qpid.framing.*;
@@ -243,26 +242,16 @@
         // we also need to check the state manager for 08/09 as the
         // _connection variable may not be updated in time by the error receiving
         // thread.
-<<<<<<< HEAD
         // We can't close the session if we are already in the process of
         // closing/closed the connection.
 
-=======
-        // We can't close the session if we are alreadying in the process of
-        // closing/closed the connection.
-                
->>>>>>> ba8cfe1b
         if (!(getProtocolHandler().getStateManager().getCurrentState().equals(AMQState.CONNECTION_CLOSED)
             || getProtocolHandler().getStateManager().getCurrentState().equals(AMQState.CONNECTION_CLOSING)))
         {
 
             getProtocolHandler().closeSession(this);
             getProtocolHandler().syncWrite(getProtocolHandler().getMethodRegistry().createChannelCloseBody(AMQConstant.REPLY_SUCCESS.getCode(),
-<<<<<<< HEAD
                                                                                                            new AMQShortString("JMS client closing channel"), 0, 0).generateFrame(getChannelId()),
-=======
-                                                                                                           new AMQShortString("JMS client closing channel"), 0, 0).generateFrame(_channelId),
->>>>>>> ba8cfe1b
                                            ChannelCloseOkBody.class, timeout);
             // When control resumes at this point, a reply will have been received that
             // indicates the broker has closed the channel successfully.
@@ -386,12 +375,8 @@
         // Otherwise messages will be able to arrive out of order to a second
         // consumer on the queue. Whilst this is within the JMS spec it is not
         // user friendly and avoidable.
-<<<<<<< HEAD
         boolean normalRejectBehaviour = true;
         for (BasicMessageConsumer_0_8 consumer : getConsumers().values())
-=======
-        while (true)
->>>>>>> ba8cfe1b
         {
             if(RejectBehaviour.SERVER.equals(consumer.getRejectBehaviour()))
             {
@@ -400,7 +385,6 @@
                 break;
             }
         }
-<<<<<<< HEAD
 
         while (true)
         {
@@ -412,8 +396,6 @@
 
             rejectMessage(tag, normalRejectBehaviour);
         }
-=======
->>>>>>> ba8cfe1b
     }
 
     public void rejectMessage(long deliveryTag, boolean requeue)
@@ -842,12 +824,13 @@
             throws AMQException, FailoverException
     {
         _currentPrefetch.set(0);
-        BasicQosBody basicQosBody = getProtocolHandler().getMethodRegistry().createBasicQosBody(sizePrefetch, messagePrefetch, false);
-
-        // todo send low water mark when protocol allows.
-        // todo Be aware of possible changes to parameter order as versions change.
-        getProtocolHandler().syncWrite(basicQosBody.generateFrame(getChannelId()), BasicQosOkBody.class);
-
+        if(messagePrefetch > 0 || sizePrefetch > 0)
+        {
+            BasicQosBody basicQosBody =
+                    getProtocolHandler().getMethodRegistry().createBasicQosBody(sizePrefetch, messagePrefetch, false);
+
+            getProtocolHandler().syncWrite(basicQosBody.generateFrame(getChannelId()), BasicQosOkBody.class);
+        }
     }
 
 
@@ -860,13 +843,17 @@
                     public Boolean execute() throws AMQException, FailoverException
                     {
                         int currentPrefetch = _currentPrefetch.get();
-                        if (currentPrefetch >= getPrefetch())
+                        if (currentPrefetch >= getPrefetch() && getPrefetch() >= 0)
                         {
                             BasicQosBody basicQosBody = getProtocolHandler().getMethodRegistry()
                                     .createBasicQosBody(0, currentPrefetch + 1, false);
 
                             getProtocolHandler().syncWrite(basicQosBody.generateFrame(getChannelId()),
                                                            BasicQosOkBody.class);
+                            if(currentPrefetch == 0 && !isSuspended())
+                            {
+                                sendSuspendChannel(false);
+                            }
                             _creditChanged.set(true);
                             return true;
                         }
@@ -881,8 +868,7 @@
 
     protected void reduceCreditAfterAcknowledge() throws AMQException
     {
-        int acknowledgeMode = getAcknowledgeMode();
-        boolean manageCredit = acknowledgeMode == javax.jms.Session.CLIENT_ACKNOWLEDGE || acknowledgeMode == javax.jms.Session.SESSION_TRANSACTED;
+        boolean manageCredit = isManagingCredit();
 
         if(manageCredit && _creditChanged.compareAndSet(true,false))
         {
@@ -891,17 +877,39 @@
                     {
                         public Void execute() throws AMQException, FailoverException
                         {
-                            BasicQosBody basicQosBody =
-                                    getProtocolHandler().getMethodRegistry()
-                                            .createBasicQosBody(0, getPrefetch(), false);
-
-                            getProtocolHandler().syncWrite(basicQosBody.generateFrame(getChannelId()),
-                                                           BasicQosOkBody.class);
+                            int prefetch = getPrefetch();
+                            if(prefetch == 0)
+                            {
+                                sendSuspendChannel(true);
+                            }
+                            else
+                            {
+                                BasicQosBody basicQosBody =
+                                        getProtocolHandler().getMethodRegistry()
+                                                .createBasicQosBody(0, prefetch == -1 ? 0 : prefetch, false);
+
+                                getProtocolHandler().syncWrite(basicQosBody.generateFrame(getChannelId()),
+                                                               BasicQosOkBody.class);
+                            }
                             return null;
                         }
                     }, getProtocolHandler().getConnection()).execute();
         }
     }
+
+    protected void reduceCreditInPostDeliver()
+    {
+        int acknowledgeMode = getAcknowledgeMode();
+        boolean manageCredit = (acknowledgeMode == AUTO_ACKNOWLEDGE || acknowledgeMode == DUPS_OK_ACKNOWLEDGE) && getPrefetch() == 0;
+
+        if(manageCredit && _creditChanged.compareAndSet(true,false))
+        {
+            ChannelFlowBody body = getMethodRegistry().createChannelFlowBody(false);
+            AMQFrame channelFlowFrame = body.generateFrame(getChannelId());
+            getProtocolHandler().writeFrame(channelFlowFrame, true);
+        }
+    }
+
 
     protected void updateCurrentPrefetch(int delta)
     {
@@ -1432,6 +1440,15 @@
         }
     }
 
+    boolean isManagingCredit()
+    {
+        int acknowledgeMode = getAcknowledgeMode();
+        return acknowledgeMode == CLIENT_ACKNOWLEDGE
+               || acknowledgeMode == SESSION_TRANSACTED
+               || ((acknowledgeMode == AUTO_ACKNOWLEDGE || acknowledgeMode == DUPS_OK_ACKNOWLEDGE) && getPrefetch() == 0);
+    }
+
+
     public boolean isFlowBlocked()
     {
         synchronized (_flowControl)
