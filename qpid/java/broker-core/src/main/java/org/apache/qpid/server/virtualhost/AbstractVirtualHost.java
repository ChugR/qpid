--- conflicted
+++ resolved
@@ -137,11 +137,7 @@
 
         _eventLogger.message(VirtualHostMessages.CREATED(_name));
 
-<<<<<<< HEAD
-        _securityManager = new SecurityManager(parentSecurityManager, virtualHost.getSecurityAcl(), _name);
-=======
         _securityManager = parentSecurityManager;
->>>>>>> 809061e0
 
         _connectionRegistry = new ConnectionRegistry();
         _connectionRegistry.addRegistryChangeListener(this);
